# Chronic Kidney Disease (CKD) Prediction 

## 🏥 Early Prediction for Chronic Kidney Disease Detection: A Progressive Approach to Health Management

A comprehensive machine learning project for early detection and risk assessment of Chronic Kidney Disease using state-of-the-art algorithms and clinical decision support systems.

[![Python](https://img.shields.io/badge/python-v3.8+-blue.svg)](https://www.python.org/downloads/)
[![scikit-learn](https://img.shields.io/badge/scikit--learn-1.3.0-orange.svg)](https://scikit-learn.org/)
[![FastAPI](https://img.shields.io/badge/FastAPI-0.100.0-green.svg)](https://fastapi.tiangolo.com/)


## 📋 Table of Contents

- [Overview](#overview)
- [Features](#features)
- [Project Structure](#project-structure)
- [Installation](#installation)
- [Quick Start](#quick-start)


## 🔍 Overview

Chronic Kidney Disease (CKD) affects approximately 24-28 million people in the U.S., with an additional 20 million unidentified or at risk. This project implements advanced machine learning techniques to enable early detection and risk stratification, facilitating timely medical intervention and improved patient outcomes.

### Key Objectives

- **Early Risk Detection**: Identify CKD risk before clinical symptoms appear
- **Progressive Monitoring**: Track disease progression and risk stratification
- **Clinical Integration**: Provide interpretable results for healthcare professionals
- **Healthcare Compliance**: Ensure HIPAA compliance and regulatory adherence
- **Scalable Deployment**: Support real-time clinical decision support

## ✨ Features

### Machine Learning Models

- **Random Forest**: Ensemble method with feature importance ranking
- **XGBoost**: Gradient boosting with superior handling of imbalanced datasets
- **Support Vector Machine (SVM)**: Robust classification with kernel tricks
- **Neural Networks**: Deep learning for complex pattern recognition

### Clinical Decision Support

- **Risk Stratification**: Multi-level risk categorization (Low/Moderate/High)
- **Feature Importance**: Clinical interpretation of prediction drivers
- **Personalized Recommendations**: Tailored clinical guidance
- **Confidence Scoring**: Uncertainty quantification for decision-making

### Production-Ready API

- **RESTful Endpoints**: Standard HTTP interfaces for clinical systems
- **Real-time Predictions**: Low-latency inference for clinical workflows
- **Batch Processing**: Efficient handling of multiple patient assessments
- **Security Integration**: Authentication and authorization capabilities

### Healthcare Compliance

- **HIPAA Compliance**: End-to-end encryption and audit logging
- **Data Privacy**: Anonymization and de-identification protocols
- **Regulatory Standards**: FDA AI/ML guidelines adherence
- **Clinical Validation**: Healthcare professional review integration

## ⚙️ Installation

### Prerequisites

- Python 3.8 or higher
- Git (optional, for cloning)
- 4GB+ RAM recommended
- Internet connection for package downloads

### Step 1: Clone or Download

```bash
# Clone from repository
gh repo clone Naik-Prathamesh/Early-Prediction-for-Chronic-Kidney-Disease-Detection
cd ckd-prediction

```

### Step 2: Create Virtual Environment

```bash
# Create virtual environment
python -m venv venv

# Activate virtual environment
# Windows:
.\venv\Scripts\activate

# macOS/Linux:
source venv/bin/activate
```

### Step 3: Install Dependencies

```bash
# Install required packages
pip install -r requirements.txt

# Verify installation
python -c "import pandas, sklearn, xgboost, fastapi; print('Installation successful!')"
```



## 🚀 Quick Start

### 1. Train Models

```bash
# Navigate to src directory
cd src

# Run complete training pipeline
python main.py --data-path ../data/chronic_kidney_disease_full.csv

# Train specific models only
python main.py --models rf xgb --data-path ../data/chronic_kidney_disease_full.csv
```

### 2. Start API Server

```bash
# Start development server
python api.py

<<<<<<< HEAD
# Or using uvicorn directly
uvicorn api:app --reload --host 0.0.0.0 --port 8000
```

## Result

![Alt text](Result.png)
=======
```
>>>>>>> 67c37f6f
<|MERGE_RESOLUTION|>--- conflicted
+++ resolved
@@ -125,14 +125,8 @@
 # Start development server
 python api.py
 
-<<<<<<< HEAD
-# Or using uvicorn directly
-uvicorn api:app --reload --host 0.0.0.0 --port 8000
 ```
 
 ## Result
 
-![Alt text](Result.png)
-=======
-```
->>>>>>> 67c37f6f
+![Alt text](Result.png)